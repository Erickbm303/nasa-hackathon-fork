--- conflicted
+++ resolved
@@ -1,199 +1,188 @@
-<!doctype html>
-<html>
-<head>
-  <meta charset="utf-8" />
-  <title>Meteor Madness — Demo</title>
-  <meta name="viewport" content="width=device-width,initial-scale=1" />
-  <link rel="stylesheet" href="https://unpkg.com/leaflet@1.9.4/dist/leaflet.css" />
-  <style>
-    body { margin:0; font-family: Arial, sans-serif; display:flex; height:100vh; }
-    #map { flex:1; }
-    #sidebar { width:360px; padding:12px; box-shadow: -2px 0 6px rgba(0,0,0,0.12); background:#fff; overflow:auto; }
-    .control { margin-bottom:10px; }
-    label{ font-weight:600; display:block; margin-bottom:4px; }
-    input[type=range]{ width:100%; }
-    .btn { padding:8px 12px; border:none; background:#0077cc; color:white; cursor:pointer; border-radius:4px; }
-    .result { background:#f7f7f7; padding:8px; border-radius:6px; margin-top:8px; }
-    .hint { font-size:12px; color:#666; margin-top:6px; }
-  </style>
-</head>
-<body>
-  <div id="map"></div>
-  <div id="sidebar">
-    <h2>Meteor Madness — Demo</h2>
-    <div class="control">
-      <label>Diameter (m) <span id="diamLabel">50</span></label>
-      <input id="diam" type="range" min="1" max="1000" value="50" />
-    </div>
-    <div class="control">
-      <label>Velocity (km/s) <span id="velLabel">20</span></label>
-      <input id="vel" type="range" min="5" max="40" value="20" />
-    </div>
-    <div class="control">
-      <label>Deflection Δv (m/s) <span id="defLabel">0</span></label>
-      <input id="def" type="range" min="0" max="2000" value="0" />
-      <div class="hint">Simulate a small deflection; larger Δv may shift impact. (demo heuristic)</div>
-    </div>
-
-    <div class="control">
-      <label>Water depth at impact (m)</label>
-      <input id="depth" type="number" value="50" />
-      <div class="hint">Use coastal depths (e.g., 10-200) for nearshore, large numbers for deep ocean.</div>
-    </div>
-
-    <div class="control">
-      <button id="simulateBtn" class="btn">Simulate Impact</button>
-      <button id="saveBtn" class="btn" style="background:#2b8a3e">Save (Cloudflare)</button>
-      <div class="hint">Click map to set impact point. Default: near NYC.</div>
-    </div>
-
-    <div id="info" class="result">No simulation yet.</div>
-    <h4>Narrative</h4>
-    <div id="story" class="result">No story yet.</div>
-
-    <h4>Notes</h4>
-    <div class="hint">
-      All numbers are approximate heuristics for demo/education. Real tsunami and orbital models require specialized simulation.
-    </div>
-  </div>
-
-  <script src="https://unpkg.com/leaflet@1.9.4/dist/leaflet.js"></script>
-  <script>
-    // Basic map
-    const map = L.map('map').setView([40.7, -74.0], 9);
-    L.tileLayer('https://{s}.tile.openstreetmap.org/{z}/{x}/{y}.png', {
-      maxZoom: 18, attribution: '© OpenStreetMap'
-    }).addTo(map);
-
-    let impactMarker = L.circleMarker([40.67, -74.0], {radius:6, color:'red'}).addTo(map);
-    let impactCircle = null;
-    let tsunamiCircle = null;
-
-    function updateMarker(latlng){
-      impactMarker.setLatLng(latlng);
-    }
-    map.on('click', function(e){
-      updateMarker(e.latlng);
-    });
-
-    // UI bindings
-    const diam = document.getElementById('diam'), diamLabel = document.getElementById('diamLabel');
-    const vel = document.getElementById('vel'), velLabel = document.getElementById('velLabel');
-    const def = document.getElementById('def'), defLabel = document.getElementById('defLabel');
-    const depthInput = document.getElementById('depth');
-    diam.oninput = () => diamLabel.innerText = diam.value;
-    vel.oninput = () => velLabel.innerText = vel.value;
-    def.oninput = () => defLabel.innerText = def.value;
-
-    const info = document.getElementById('info');
-    const storyDiv = document.getElementById('story');
-
-    async function simulate(){
-      const latlng = impactMarker.getLatLng();
-      const payload = {
-        diameter_m: Number(diam.value),
-        velocity_m_s: Number(vel.value) * 1000,
-        density: 3000,
-        impact_lat: latlng.lat,
-        impact_lon: latlng.lng,
-        water_depth_m: Number(depthInput.value),
-        deflection_m_s: Number(def.value)
-      };
-      info.innerText = "Simulating...";
-      try {
-        const res = await fetch("https://ctrl-meteor.erickbm303.workers.dev/simulate", {
-          method: "POST",
-          headers: {"Content-Type":"application/json"},
-          body: JSON.stringify(payload)
-        });
-        const data = await res.json();
-        displayResults(data);
-      } catch(err){
-        info.innerText = "Failed to contact backend. Run the Flask server and allow CORS / network access.";
-        console.error(err);
-      }
-    }
-
-    function displayResults(data){
-      const r = data.results;
-      info.innerHTML = `
-        <b>Mass:</b> ${(r.mass_kg).toExponential(3)} kg<br/>
-        <b>Energy:</b> ${(r.energy_joules).toExponential(3)} J<br/>
-        <b>TNT equiv:</b> ${r.tnt_megatons.toFixed(3)} megatons<br/>
-        <b>Crater:</b> ${(r.crater_diameter_m/1000).toFixed(2)} km diameter<br/>
-        <b>Seismic Mw (approx):</b> ${r.seismic_mw_equivalent.toFixed(2)}<br/>
-        <b>Initial tsunami (heuristic):</b> ${r.tsunami_initial_height_m.toFixed(2)} m<br/>
-        <b>Tsunami radius heuristic:</b> ${r.tsunami_radius_km.toFixed(0)} km
-      `;
-
-      // Draw impact circle (crater) and tsunami circle (heuristic)
-      if (impactCircle) map.removeLayer(impactCircle);
-      if (tsunamiCircle) map.removeLayer(tsunamiCircle);
-
-      const latlng = impactMarker.getLatLng();
-      const crater_km = r.crater_diameter_m / 1000.0;
-      impactCircle = L.circle(latlng, {radius: crater_km * 1000 / 2, color:'orangered', fill:false}).addTo(map);
-
-      const tsunami_km = Math.min(2000, r.tsunami_radius_km);
-      tsunamiCircle = L.circle(latlng, {radius: tsunami_km * 1000, color:'blue', fill:false, dashArray:'6 6'}).addTo(map);
-
-      map.fitBounds(L.featureGroup([impactCircle, tsunamiCircle]).getBounds().pad(0.6));
-
-      // Request a story
-      fetchStory({input: data.input, results: r});
-    }
-
-    async function fetchStory(sim){
-      storyDiv.innerText = "Generating narrative...";
-      try {
-        const res = await fetch("https://ctrl-meteor.erickbm303.workers.dev/story", {
-          method: "POST", headers: {"Content-Type":"application/json"}, body: JSON.stringify(sim)
-        });
-        const data = await res.json();
-        storyDiv.innerText = data.story;
-      } catch(err){
-        storyDiv.innerText = "Failed to generate narrative locally.";
-        console.error(err);
-      }
-    }
-
-    document.getElementById('simulateBtn').addEventListener('click', simulate);
-
-    // Save to Cloudflare worker (example)
-    document.getElementById('saveBtn').addEventListener('click', async () => {
-      const latlng = impactMarker.getLatLng();
-      const payload = {
-        diameter_m: Number(diam.value),
-        velocity_kms: Number(vel.value),
-        impact_lat: latlng.lat,
-        impact_lon: latlng.lng,
-        ts: Date.now()
-      };
-      try {
-        // Replace the URL with your deployed Cloudflare Worker URL
-<<<<<<< HEAD
-        const workerUrl = "https://ctrl-meteor.erickdamian-buitrago.workers.dev/save_sim";
-=======
-        const workerUrl = "https://ctrl-meteor.erickbm303.workers.dev/save";
->>>>>>> 8bc9d219
-        await fetch(workerUrl, {
-          method: "POST",
-          headers: {"Content-Type":"application/json"},
-          body: JSON.stringify(payload)
-        });
-        alert("Saved to Cloudflare.");
-      } catch(e){
-        alert("Could not save to Cloudflare worker (replace worker URL).");
-        console.error(e);
-      }
-    });
-
-  </script>
-</body>
-</html>
-
-<<<<<<< HEAD
-
-=======
->>>>>>> 8bc9d219
-
+<!doctype html>
+<html>
+<head>
+  <meta charset="utf-8" />
+  <title>Meteor Madness — Demo</title>
+  <meta name="viewport" content="width=device-width,initial-scale=1" />
+  <link rel="stylesheet" href="https://unpkg.com/leaflet@1.9.4/dist/leaflet.css" />
+  <style>
+    body { margin:0; font-family: Arial, sans-serif; display:flex; height:100vh; }
+    #map { flex:1; }
+    #sidebar { width:360px; padding:12px; box-shadow: -2px 0 6px rgba(0,0,0,0.12); background:#fff; overflow:auto; }
+    .control { margin-bottom:10px; }
+    label{ font-weight:600; display:block; margin-bottom:4px; }
+    input[type=range]{ width:100%; }
+    .btn { padding:8px 12px; border:none; background:#0077cc; color:white; cursor:pointer; border-radius:4px; }
+    .result { background:#f7f7f7; padding:8px; border-radius:6px; margin-top:8px; }
+    .hint { font-size:12px; color:#666; margin-top:6px; }
+  </style>
+</head>
+<body>
+  <div id="map"></div>
+  <div id="sidebar">
+    <h2>Meteor Madness — Demo</h2>
+    <div class="control">
+      <label>Diameter (m) <span id="diamLabel">50</span></label>
+      <input id="diam" type="range" min="1" max="1000" value="50" />
+    </div>
+    <div class="control">
+      <label>Velocity (km/s) <span id="velLabel">20</span></label>
+      <input id="vel" type="range" min="5" max="40" value="20" />
+    </div>
+    <div class="control">
+      <label>Deflection Δv (m/s) <span id="defLabel">0</span></label>
+      <input id="def" type="range" min="0" max="2000" value="0" />
+      <div class="hint">Simulate a small deflection; larger Δv may shift impact. (demo heuristic)</div>
+    </div>
+
+    <div class="control">
+      <label>Water depth at impact (m)</label>
+      <input id="depth" type="number" value="50" />
+      <div class="hint">Use coastal depths (e.g., 10-200) for nearshore, large numbers for deep ocean.</div>
+    </div>
+
+    <div class="control">
+      <button id="simulateBtn" class="btn">Simulate Impact</button>
+      <button id="saveBtn" class="btn" style="background:#2b8a3e">Save (Cloudflare)</button>
+      <div class="hint">Click map to set impact point. Default: near NYC.</div>
+    </div>
+
+    <div id="info" class="result">No simulation yet.</div>
+    <h4>Narrative</h4>
+    <div id="story" class="result">No story yet.</div>
+
+    <h4>Notes</h4>
+    <div class="hint">
+      All numbers are approximate heuristics for demo/education. Real tsunami and orbital models require specialized simulation.
+    </div>
+  </div>
+
+  <script src="https://unpkg.com/leaflet@1.9.4/dist/leaflet.js"></script>
+  <script>
+    // Basic map
+    const map = L.map('map').setView([40.7, -74.0], 9);
+    L.tileLayer('https://{s}.tile.openstreetmap.org/{z}/{x}/{y}.png', {
+      maxZoom: 18, attribution: '© OpenStreetMap'
+    }).addTo(map);
+
+    let impactMarker = L.circleMarker([40.67, -74.0], {radius:6, color:'red'}).addTo(map);
+    let impactCircle = null;
+    let tsunamiCircle = null;
+
+    function updateMarker(latlng){
+      impactMarker.setLatLng(latlng);
+    }
+    map.on('click', function(e){
+      updateMarker(e.latlng);
+    });
+
+    // UI bindings
+    const diam = document.getElementById('diam'), diamLabel = document.getElementById('diamLabel');
+    const vel = document.getElementById('vel'), velLabel = document.getElementById('velLabel');
+    const def = document.getElementById('def'), defLabel = document.getElementById('defLabel');
+    const depthInput = document.getElementById('depth');
+    diam.oninput = () => diamLabel.innerText = diam.value;
+    vel.oninput = () => velLabel.innerText = vel.value;
+    def.oninput = () => defLabel.innerText = def.value;
+
+    const info = document.getElementById('info');
+    const storyDiv = document.getElementById('story');
+
+    async function simulate(){
+      const latlng = impactMarker.getLatLng();
+      const payload = {
+        diameter_m: Number(diam.value),
+        velocity_m_s: Number(vel.value) * 1000,
+        density: 3000,
+        impact_lat: latlng.lat,
+        impact_lon: latlng.lng,
+        water_depth_m: Number(depthInput.value),
+        deflection_m_s: Number(def.value)
+      };
+      info.innerText = "Simulating...";
+      try {
+        const res = await fetch("https://ctrl-meteor.erickbm303.workers.dev/simulate", {
+          method: "POST",
+          headers: {"Content-Type":"application/json"},
+          body: JSON.stringify(payload)
+        });
+        const data = await res.json();
+        displayResults(data);
+      } catch(err){
+        info.innerText = "Failed to contact backend. Run the Flask server and allow CORS / network access.";
+        console.error(err);
+      }
+    }
+
+    function displayResults(data){
+      const r = data.results;
+      info.innerHTML = `
+        <b>Mass:</b> ${(r.mass_kg).toExponential(3)} kg<br/>
+        <b>Energy:</b> ${(r.energy_joules).toExponential(3)} J<br/>
+        <b>TNT equiv:</b> ${r.tnt_megatons.toFixed(3)} megatons<br/>
+        <b>Crater:</b> ${(r.crater_diameter_m/1000).toFixed(2)} km diameter<br/>
+        <b>Seismic Mw (approx):</b> ${r.seismic_mw_equivalent.toFixed(2)}<br/>
+        <b>Initial tsunami (heuristic):</b> ${r.tsunami_initial_height_m.toFixed(2)} m<br/>
+        <b>Tsunami radius heuristic:</b> ${r.tsunami_radius_km.toFixed(0)} km
+      `;
+
+      // Draw impact circle (crater) and tsunami circle (heuristic)
+      if (impactCircle) map.removeLayer(impactCircle);
+      if (tsunamiCircle) map.removeLayer(tsunamiCircle);
+
+      const latlng = impactMarker.getLatLng();
+      const crater_km = r.crater_diameter_m / 1000.0;
+      impactCircle = L.circle(latlng, {radius: crater_km * 1000 / 2, color:'orangered', fill:false}).addTo(map);
+
+      const tsunami_km = Math.min(2000, r.tsunami_radius_km);
+      tsunamiCircle = L.circle(latlng, {radius: tsunami_km * 1000, color:'blue', fill:false, dashArray:'6 6'}).addTo(map);
+
+      map.fitBounds(L.featureGroup([impactCircle, tsunamiCircle]).getBounds().pad(0.6));
+
+      // Request a story
+      fetchStory({input: data.input, results: r});
+    }
+
+    async function fetchStory(sim){
+      storyDiv.innerText = "Generating narrative...";
+      try {
+        const res = await fetch("https://ctrl-meteor.erickbm303.workers.dev/story", {
+          method: "POST", headers: {"Content-Type":"application/json"}, body: JSON.stringify(sim)
+        });
+        const data = await res.json();
+        storyDiv.innerText = data.story;
+      } catch(err){
+        storyDiv.innerText = "Failed to generate narrative locally.";
+        console.error(err);
+      }
+    }
+
+    document.getElementById('simulateBtn').addEventListener('click', simulate);
+
+    // Save to Cloudflare worker (example)
+    document.getElementById('saveBtn').addEventListener('click', async () => {
+      const latlng = impactMarker.getLatLng();
+      const payload = {
+        diameter_m: Number(diam.value),
+        velocity_kms: Number(vel.value),
+        impact_lat: latlng.lat,
+        impact_lon: latlng.lng,
+        ts: Date.now()
+      };
+      try {
+        const workerUrl = "https://ctrl-meteor.erickbm303.workers.dev/save";
+        await fetch(workerUrl, {
+          method: "POST",
+          headers: {"Content-Type":"application/json"},
+          body: JSON.stringify(payload)
+        });
+        alert("Saved to Cloudflare.");
+      } catch(e){
+        alert("Could not save to Cloudflare worker (replace worker URL).");
+        console.error(e);
+      }
+    });
+  </script>
+</body>
+</html>
+